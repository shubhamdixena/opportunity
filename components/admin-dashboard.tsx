"use client"

import { Card, CardContent } from "./ui/card"
import { Button } from "./ui/button"
<<<<<<< HEAD
import type { Opportunity } from "./OpportunityCard"
import { TrendingUp, Users, Briefcase, Calendar, Plus, ArrowRight } from "lucide-react"
=======
import type { Opportunity } from "./opportunity-card"
import { TrendingUp, Users, Briefcase, Calendar, Plus, ArrowRight, AlertCircle } from "lucide-react"
>>>>>>> acf86998
import { useMemo } from "react"

interface AdminStats {
  opportunities: {
    total: number
    active: number
    featured: number
    expiringSoon: number
  }
  users: {
    total: number
    active: number
    pending: number
    suspended: number
    recentlyActive: number
  }
}

interface AdminDashboardProps {
  opportunities: Opportunity[]
  stats?: AdminStats | null
  onPageChange: (page: string) => void
}

export function AdminDashboard({ opportunities, stats: adminStats, onPageChange }: AdminDashboardProps) {
  const opportunityStats = useMemo(() => {
    const total = opportunities.length
    const featured = opportunities.filter((opp) => opp.featured).length

    const expiringSoon = opportunities.filter((opp) => {
      const deadline = new Date(opp.deadline)
      const now = new Date()
      const diffDays = Math.ceil((deadline.getTime() - now.getTime()) / (1000 * 60 * 60 * 24))
      return diffDays <= 7 && diffDays > 0
    }).length

    return { total, featured, expiringSoon }
  }, [opportunities])

  // Transform API stats to expected format or use calculated fallback
  const displayStats = adminStats ? {
    opportunities: {
      total: adminStats.opportunities?.total || 0,
      active: adminStats.opportunities?.active || 0,
      featured: adminStats.opportunities?.featured || opportunityStats.featured,
      expiringSoon: adminStats.opportunities?.expiringSoon || opportunityStats.expiringSoon
    },
    users: {
      total: adminStats.users?.total || 0,
      active: adminStats.users?.active || 0,
      pending: adminStats.users?.pending || 0,
      suspended: adminStats.users?.suspended || 0,
      recentlyActive: adminStats.users?.recentlyActive || 0
    }
  } : {
    opportunities: {
      total: opportunityStats.total,
      active: opportunityStats.total, // Assume all calculated opportunities are active
      featured: opportunityStats.featured,
      expiringSoon: opportunityStats.expiringSoon
    },
    users: { 
      total: 0, 
      active: 0, 
      pending: 0, 
      suspended: 0, 
      recentlyActive: 0 
    }
  }

  return (
    <div className="p-6 space-y-6">
      {/* Header */}
      <div>
        <h1 className="text-2xl mb-2">Dashboard</h1>
        <p className="text-muted-foreground">Welcome back to OpportunityHub Admin</p>
      </div>

      {/* Key Stats */}
      <div className="grid grid-cols-1 md:grid-cols-4 gap-6">
        <Card className="border-0 shadow-sm">
          <CardContent className="p-6">
            <div className="flex items-center justify-between">
              <div>
                <p className="text-sm text-muted-foreground mb-1">Total Opportunities</p>
                <p className="text-2xl">{displayStats.opportunities.total}</p>
              </div>
              <Briefcase className="h-5 w-5 text-muted-foreground" />
            </div>
          </CardContent>
        </Card>

        <Card className="border-0 shadow-sm">
          <CardContent className="p-6">
            <div className="flex items-center justify-between">
              <div>
                <p className="text-sm text-muted-foreground mb-1">Active Users</p>
                <p className="text-2xl">{displayStats.users.recentlyActive}</p>
              </div>
              <Users className="h-5 w-5 text-muted-foreground" />
            </div>
          </CardContent>
        </Card>

        <Card className="border-0 shadow-sm">
          <CardContent className="p-6">
            <div className="flex items-center justify-between">
              <div>
                <p className="text-sm text-muted-foreground mb-1">Featured</p>
                <p className="text-2xl">{displayStats.opportunities.featured}</p>
              </div>
              <TrendingUp className="h-5 w-5 text-muted-foreground" />
            </div>
          </CardContent>
        </Card>

        <Card className="border-0 shadow-sm">
          <CardContent className="p-6">
            <div className="flex items-center justify-between">
              <div>
                <p className="text-sm text-muted-foreground mb-1">Expiring Soon</p>
                <p className="text-2xl text-orange-600">{displayStats.opportunities.expiringSoon}</p>
              </div>
              <Calendar className="h-5 w-5 text-orange-500" />
            </div>
          </CardContent>
        </Card>
      </div>

      {/* Quick Actions */}
      <div>
        <h2 className="text-lg mb-4">Quick Actions</h2>
        <div className="grid grid-cols-1 md:grid-cols-2 lg:grid-cols-4 gap-4">
          <Button
            variant="outline"
            className="h-16 justify-start gap-3 border-dashed bg-transparent"
            onClick={() => onPageChange("opportunities")}
          >
            <Plus className="h-4 w-4" />
            Add Opportunity
          </Button>

          <Button
            variant="outline"
            className="h-16 justify-between bg-transparent"
            onClick={() => onPageChange("opportunities")}
          >
            <span>Manage Opportunities</span>
            <ArrowRight className="h-4 w-4" />
          </Button>

          <Button
            variant="outline"
            className="h-16 justify-between bg-transparent"
            onClick={() => onPageChange("users")}
          >
            <span>User Management</span>
            <ArrowRight className="h-4 w-4" />
          </Button>

          <Button
            variant="outline"
            className="h-16 justify-between bg-transparent"
            onClick={() => onPageChange("analytics")}
          >
            <span>View Analytics</span>
            <ArrowRight className="h-4 w-4" />
          </Button>
        </div>
      </div>
    </div>
  )
}<|MERGE_RESOLUTION|>--- conflicted
+++ resolved
@@ -2,13 +2,8 @@
 
 import { Card, CardContent } from "./ui/card"
 import { Button } from "./ui/button"
-<<<<<<< HEAD
-import type { Opportunity } from "./OpportunityCard"
-import { TrendingUp, Users, Briefcase, Calendar, Plus, ArrowRight } from "lucide-react"
-=======
 import type { Opportunity } from "./opportunity-card"
 import { TrendingUp, Users, Briefcase, Calendar, Plus, ArrowRight, AlertCircle } from "lucide-react"
->>>>>>> acf86998
 import { useMemo } from "react"
 
 interface AdminStats {
