"use client"

import { Card, CardContent } from "./ui/card"
import { Button } from "./ui/button"
<<<<<<< HEAD
import type { Opportunity } from "./opportunity-card"
import { TrendingUp, Users, Briefcase, Calendar, Plus, ArrowRight, AlertCircle } from "lucide-react"
=======
import type { Opportunity } from "./OpportunityCard"
import { TrendingUp, Users, Briefcase, Calendar, Plus, ArrowRight } from "lucide-react"
>>>>>>> 799fcd17
import { useMemo } from "react"
import { useRouter } from "next/navigation"

interface AdminStats {
  opportunities: {
    total: number
    active: number
    featured: number
    expiringSoon: number
  }
  users: {
    total: number
    active: number
    pending: number
    suspended: number
    recentlyActive: number
  }
}

interface AdminDashboardProps {
  opportunities: Opportunity[]
  stats?: AdminStats | null
  onPageChange: (page: string) => void
}

<<<<<<< HEAD
export function AdminDashboard({ opportunities, stats: adminStats, onPageChange }: AdminDashboardProps) {
  const opportunityStats = useMemo(() => {
=======
export function AdminDashboard({ opportunities, onPageChange }: AdminDashboardProps) {
  const router = useRouter()
  
  const stats = useMemo(() => {
>>>>>>> 799fcd17
    const total = opportunities.length
    const featured = opportunities.filter((opp) => opp.featured).length

    const expiringSoon = opportunities.filter((opp) => {
      const deadline = new Date(opp.deadline)
      const now = new Date()
      const diffDays = Math.ceil((deadline.getTime() - now.getTime()) / (1000 * 60 * 60 * 24))
      return diffDays <= 7 && diffDays > 0
    }).length

    return { total, featured, expiringSoon }
  }, [opportunities])

<<<<<<< HEAD
  // Transform API stats to expected format or use calculated fallback
  const displayStats = adminStats ? {
    opportunities: {
      total: adminStats.opportunities?.total || 0,
      active: adminStats.opportunities?.active || 0,
      featured: adminStats.opportunities?.featured || opportunityStats.featured,
      expiringSoon: adminStats.opportunities?.expiringSoon || opportunityStats.expiringSoon
    },
    users: {
      total: adminStats.users?.total || 0,
      active: adminStats.users?.active || 0,
      pending: adminStats.users?.pending || 0,
      suspended: adminStats.users?.suspended || 0,
      recentlyActive: adminStats.users?.recentlyActive || 0
    }
  } : {
    opportunities: {
      total: opportunityStats.total,
      active: opportunityStats.total, // Assume all calculated opportunities are active
      featured: opportunityStats.featured,
      expiringSoon: opportunityStats.expiringSoon
    },
    users: { 
      total: 0, 
      active: 0, 
      pending: 0, 
      suspended: 0, 
      recentlyActive: 0 
    }
  }

=======
>>>>>>> 799fcd17
  return (
    <div className="p-6 space-y-6">
      {/* Header */}
      <div>
        <h1 className="text-2xl mb-2">Dashboard</h1>
        <p className="text-muted-foreground">Welcome back to OpportunityHub Admin</p>
      </div>

      {/* Key Stats */}
      <div className="grid grid-cols-1 md:grid-cols-4 gap-6">
        <Card className="border-0 shadow-sm">
          <CardContent className="p-6">
            <div className="flex items-center justify-between">
              <div>
                <p className="text-sm text-muted-foreground mb-1">Total Opportunities</p>
                <p className="text-2xl">{displayStats.opportunities.total}</p>
              </div>
              <Briefcase className="h-5 w-5 text-muted-foreground" />
            </div>
          </CardContent>
        </Card>

        <Card className="border-0 shadow-sm">
          <CardContent className="p-6">
            <div className="flex items-center justify-between">
              <div>
                <p className="text-sm text-muted-foreground mb-1">Active Users</p>
                <p className="text-2xl">{displayStats.users.recentlyActive}</p>
              </div>
              <Users className="h-5 w-5 text-muted-foreground" />
            </div>
          </CardContent>
        </Card>

        <Card className="border-0 shadow-sm">
          <CardContent className="p-6">
            <div className="flex items-center justify-between">
              <div>
                <p className="text-sm text-muted-foreground mb-1">Featured</p>
                <p className="text-2xl">{displayStats.opportunities.featured}</p>
              </div>
              <TrendingUp className="h-5 w-5 text-muted-foreground" />
            </div>
          </CardContent>
        </Card>

        <Card className="border-0 shadow-sm">
          <CardContent className="p-6">
            <div className="flex items-center justify-between">
              <div>
                <p className="text-sm text-muted-foreground mb-1">Expiring Soon</p>
                <p className="text-2xl text-orange-600">{displayStats.opportunities.expiringSoon}</p>
              </div>
              <Calendar className="h-5 w-5 text-orange-500" />
            </div>
          </CardContent>
        </Card>
      </div>

      {/* Quick Actions */}
      <div>
        <h2 className="text-lg mb-4">Quick Actions</h2>
        <div className="grid grid-cols-1 md:grid-cols-2 lg:grid-cols-4 gap-4">
          <Button
            variant="outline"
            className="h-16 justify-start gap-3 border-dashed bg-transparent"
            onClick={() => router.push("/admin/opportunities/add")}
          >
            <Plus className="h-4 w-4" />
            Add Opportunity
          </Button>

          <Button
            variant="outline"
            className="h-16 justify-between bg-transparent"
            onClick={() => router.push("/admin/opportunities")}
          >
            <span>Manage Opportunities</span>
            <ArrowRight className="h-4 w-4" />
          </Button>

          <Button
            variant="outline"
            className="h-16 justify-between bg-transparent"
            onClick={() => router.push("/admin/users")}
          >
            <span>User Management</span>
            <ArrowRight className="h-4 w-4" />
          </Button>

          <Button
            variant="outline"
            className="h-16 justify-between bg-transparent"
            onClick={() => router.push("/admin/analytics")}
          >
            <span>View Analytics</span>
            <ArrowRight className="h-4 w-4" />
          </Button>
        </div>
      </div>
    </div>
  )
}<|MERGE_RESOLUTION|>--- conflicted
+++ resolved
@@ -2,47 +2,20 @@
 
 import { Card, CardContent } from "./ui/card"
 import { Button } from "./ui/button"
-<<<<<<< HEAD
 import type { Opportunity } from "./opportunity-card"
-import { TrendingUp, Users, Briefcase, Calendar, Plus, ArrowRight, AlertCircle } from "lucide-react"
-=======
-import type { Opportunity } from "./OpportunityCard"
 import { TrendingUp, Users, Briefcase, Calendar, Plus, ArrowRight } from "lucide-react"
->>>>>>> 799fcd17
 import { useMemo } from "react"
 import { useRouter } from "next/navigation"
 
-interface AdminStats {
-  opportunities: {
-    total: number
-    active: number
-    featured: number
-    expiringSoon: number
-  }
-  users: {
-    total: number
-    active: number
-    pending: number
-    suspended: number
-    recentlyActive: number
-  }
-}
-
 interface AdminDashboardProps {
   opportunities: Opportunity[]
-  stats?: AdminStats | null
   onPageChange: (page: string) => void
 }
 
-<<<<<<< HEAD
-export function AdminDashboard({ opportunities, stats: adminStats, onPageChange }: AdminDashboardProps) {
-  const opportunityStats = useMemo(() => {
-=======
 export function AdminDashboard({ opportunities, onPageChange }: AdminDashboardProps) {
   const router = useRouter()
   
   const stats = useMemo(() => {
->>>>>>> 799fcd17
     const total = opportunities.length
     const featured = opportunities.filter((opp) => opp.featured).length
 
@@ -56,40 +29,6 @@
     return { total, featured, expiringSoon }
   }, [opportunities])
 
-<<<<<<< HEAD
-  // Transform API stats to expected format or use calculated fallback
-  const displayStats = adminStats ? {
-    opportunities: {
-      total: adminStats.opportunities?.total || 0,
-      active: adminStats.opportunities?.active || 0,
-      featured: adminStats.opportunities?.featured || opportunityStats.featured,
-      expiringSoon: adminStats.opportunities?.expiringSoon || opportunityStats.expiringSoon
-    },
-    users: {
-      total: adminStats.users?.total || 0,
-      active: adminStats.users?.active || 0,
-      pending: adminStats.users?.pending || 0,
-      suspended: adminStats.users?.suspended || 0,
-      recentlyActive: adminStats.users?.recentlyActive || 0
-    }
-  } : {
-    opportunities: {
-      total: opportunityStats.total,
-      active: opportunityStats.total, // Assume all calculated opportunities are active
-      featured: opportunityStats.featured,
-      expiringSoon: opportunityStats.expiringSoon
-    },
-    users: { 
-      total: 0, 
-      active: 0, 
-      pending: 0, 
-      suspended: 0, 
-      recentlyActive: 0 
-    }
-  }
-
-=======
->>>>>>> 799fcd17
   return (
     <div className="p-6 space-y-6">
       {/* Header */}
@@ -105,7 +44,7 @@
             <div className="flex items-center justify-between">
               <div>
                 <p className="text-sm text-muted-foreground mb-1">Total Opportunities</p>
-                <p className="text-2xl">{displayStats.opportunities.total}</p>
+                <p className="text-2xl">{stats.total}</p>
               </div>
               <Briefcase className="h-5 w-5 text-muted-foreground" />
             </div>
@@ -117,7 +56,7 @@
             <div className="flex items-center justify-between">
               <div>
                 <p className="text-sm text-muted-foreground mb-1">Active Users</p>
-                <p className="text-2xl">{displayStats.users.recentlyActive}</p>
+                <p className="text-2xl">2,847</p>
               </div>
               <Users className="h-5 w-5 text-muted-foreground" />
             </div>
@@ -129,7 +68,7 @@
             <div className="flex items-center justify-between">
               <div>
                 <p className="text-sm text-muted-foreground mb-1">Featured</p>
-                <p className="text-2xl">{displayStats.opportunities.featured}</p>
+                <p className="text-2xl">{stats.featured}</p>
               </div>
               <TrendingUp className="h-5 w-5 text-muted-foreground" />
             </div>
@@ -141,7 +80,7 @@
             <div className="flex items-center justify-between">
               <div>
                 <p className="text-sm text-muted-foreground mb-1">Expiring Soon</p>
-                <p className="text-2xl text-orange-600">{displayStats.opportunities.expiringSoon}</p>
+                <p className="text-2xl text-orange-600">{stats.expiringSoon}</p>
               </div>
               <Calendar className="h-5 w-5 text-orange-500" />
             </div>
