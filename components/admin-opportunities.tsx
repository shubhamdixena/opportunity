"use client"

import { useState, useMemo } from "react"
import { Card, CardContent, CardHeader, CardTitle } from "./ui/card"
import { Button } from "./ui/button"
import { Badge } from "./ui/badge"
import { Input } from "./ui/input"
import { Textarea } from "./ui/textarea"
import { Select, SelectContent, SelectItem, SelectTrigger, SelectValue } from "./ui/select"
import { Dialog, DialogContent, DialogHeader, DialogTitle } from "./ui/dialog"
import { Table, TableBody, TableCell, TableHead, TableHeader, TableRow } from "./ui/table"
import { ScrollArea } from "./ui/scroll-area"
<<<<<<< HEAD
import { Tabs, TabsContent, TabsList, TabsTrigger } from "./ui/tabs"
import type { Opportunity } from "./OpportunityCard"
=======
import type { Opportunity } from "./opportunity-card"
>>>>>>> acf86998
import { Plus, Edit, Trash2, Star, MapPin, ExternalLink, MoreHorizontal } from "lucide-react"
import { DropdownMenu, DropdownMenuContent, DropdownMenuItem, DropdownMenuTrigger } from "./ui/dropdown-menu"
import Link from "next/link"

interface AdminOpportunitiesProps {
  opportunities: Opportunity[]
  onUpdateOpportunities: (opportunities: Opportunity[]) => void
  searchQuery: string
  onSearchChange: (query: string) => void
}

interface OpportunityForm {
  title: string
  organization: string
  description: string
  category: string
  location: string
  deadline: string
  amount: string
  tags: string
  url: string
  featured: boolean
  aboutOpportunity: string
  requirements: string
  howToApply: string
  whatYouGet: string
  programStartDate: string
  programEndDate: string
  contactEmail: string
  eligibilityAge: string
  teamSize: string
  languageRequirements: string
}

const initialForm: OpportunityForm = {
  title: "",
  organization: "",
  description: "",
  category: "Scholarships",
  location: "",
  deadline: "",
  amount: "",
  tags: "",
  url: "",
  featured: false,
  aboutOpportunity: "",
  requirements: "",
  howToApply: "",
  whatYouGet: "",
  programStartDate: "",
  programEndDate: "",
  contactEmail: "",
  eligibilityAge: "",
  teamSize: "",
  languageRequirements: "",
}

export function AdminOpportunities({
  opportunities,
  onUpdateOpportunities,
  searchQuery,
  onSearchChange,
}: AdminOpportunitiesProps) {
  const [isEditModalOpen, setIsEditModalOpen] = useState(false)
  const [selectedOpportunity, setSelectedOpportunity] = useState<Opportunity | null>(null)
  const [formData, setFormData] = useState<OpportunityForm>(initialForm)
  const [categoryFilter, setCategoryFilter] = useState<string>("all")

  const filteredOpportunities = useMemo(() => {
    return opportunities.filter((opp) => {
      const matchesSearch =
        searchQuery === "" ||
        opp.title.toLowerCase().includes(searchQuery.toLowerCase()) ||
        opp.organization.toLowerCase().includes(searchQuery.toLowerCase())

      const matchesCategory = categoryFilter === "all" || opp.category.toLowerCase() === categoryFilter.toLowerCase()

      return matchesSearch && matchesCategory
    })
  }, [opportunities, searchQuery, categoryFilter])

  const categories = ["Scholarships", "Fellowships", "Grants", "Conferences", "Competitions"]

  const handleEditOpportunity = () => {
    if (!selectedOpportunity) return

    const updatedOpportunity: Opportunity = {
      ...selectedOpportunity,
      title: formData.title,
      organization: formData.organization,
      description: formData.description,
      category: formData.category,
      location: formData.location,
      deadline: formData.deadline,
      amount: formData.amount || undefined,
      tags: formData.tags
        .split(",")
        .map((tag) => tag.trim())
        .filter(Boolean),
      url: formData.url,
      featured: formData.featured,
    }

    const updatedOpportunities = opportunities.map((opp) =>
      opp.id === selectedOpportunity.id ? updatedOpportunity : opp,
    )

    onUpdateOpportunities(updatedOpportunities)
    setFormData(initialForm)
    setSelectedOpportunity(null)
    setIsEditModalOpen(false)
  }

  const handleDeleteOpportunity = (id: string) => {
    if (confirm("Are you sure you want to delete this opportunity?")) {
      const updatedOpportunities = opportunities.filter((opp) => opp.id !== id)
      onUpdateOpportunities(updatedOpportunities)
    }
  }

  const handleEditClick = (opportunity: Opportunity) => {
    setSelectedOpportunity(opportunity)
    setFormData({
      title: opportunity.title,
      organization: opportunity.organization,
      description: opportunity.description,
      category: opportunity.category,
      location: opportunity.location,
      deadline: opportunity.deadline,
      amount: opportunity.amount || "",
      tags: opportunity.tags.join(", "),
      url: opportunity.url,
      featured: opportunity.featured || false,
      aboutOpportunity: opportunity.aboutOpportunity || "",
      requirements: opportunity.requirements || "",
      howToApply: opportunity.howToApply || "",
      whatYouGet: opportunity.whatYouGet || "",
      programStartDate: opportunity.programStartDate || "",
      programEndDate: opportunity.programEndDate || "",
      contactEmail: opportunity.contactEmail || "",
      eligibilityAge: opportunity.eligibilityAge || "",
      teamSize: opportunity.teamSize || "",
      languageRequirements: opportunity.languageRequirements || "",
    })
    setIsEditModalOpen(true)
  }

  const toggleFeatured = (id: string) => {
    const updatedOpportunities = opportunities.map((opp) => (opp.id === id ? { ...opp, featured: !opp.featured } : opp))
    onUpdateOpportunities(updatedOpportunities)
  }

  const OpportunityForm = ({ isEdit = false }: { isEdit?: boolean }) => (
    <ScrollArea className="max-h-[80vh]">
      <div className="space-y-6 pr-4">
        <Tabs defaultValue="basic" className="w-full">
          <TabsList className="grid w-full grid-cols-4">
            <TabsTrigger value="basic">Basic Info</TabsTrigger>
            <TabsTrigger value="details">Details</TabsTrigger>
            <TabsTrigger value="dates">Dates & Contact</TabsTrigger>
            <TabsTrigger value="requirements">Requirements</TabsTrigger>
          </TabsList>

          <TabsContent value="basic" className="space-y-6 mt-6">
            <div className="grid grid-cols-1 md:grid-cols-2 gap-4">
              <div className="space-y-2">
                <label className="text-sm font-medium">Title *</label>
                <Input
                  value={formData.title}
                  onChange={(e) => setFormData({ ...formData, title: e.target.value })}
                  placeholder="Global Innovation Challenge 2025"
                />
              </div>
              <div className="space-y-2">
                <label className="text-sm font-medium">Organization *</label>
                <Input
                  value={formData.organization}
                  onChange={(e) => setFormData({ ...formData, organization: e.target.value })}
                  placeholder="Tech for Good Foundation"
                />
              </div>
            </div>

            <div className="space-y-2">
              <label className="text-sm font-medium">Brief Description *</label>
              <Textarea
                value={formData.description}
                onChange={(e) => setFormData({ ...formData, description: e.target.value })}
                placeholder="Brief overview of the opportunity"
                rows={3}
              />
            </div>

            <div className="grid grid-cols-1 md:grid-cols-3 gap-4">
              <div className="space-y-2">
                <label className="text-sm font-medium">Category</label>
                <Select
                  value={formData.category}
                  onValueChange={(value) => setFormData({ ...formData, category: value })}
                >
                  <SelectTrigger>
                    <SelectValue />
                  </SelectTrigger>
                  <SelectContent>
                    {categories.map((category) => (
                      <SelectItem key={category} value={category}>
                        {category}
                      </SelectItem>
                    ))}
                  </SelectContent>
                </Select>
              </div>
              <div className="space-y-2">
                <label className="text-sm font-medium">Location</label>
                <Input
                  value={formData.location}
                  onChange={(e) => setFormData({ ...formData, location: e.target.value })}
                  placeholder="Global"
                />
              </div>
              <div className="space-y-2">
                <label className="text-sm font-medium">Prize/Amount</label>
                <Input
                  value={formData.amount}
                  onChange={(e) => setFormData({ ...formData, amount: e.target.value })}
                  placeholder="$50,000"
                />
              </div>
            </div>

            <div className="grid grid-cols-1 md:grid-cols-2 gap-4">
              <div className="space-y-2">
                <label className="text-sm font-medium">Application URL</label>
                <Input
                  value={formData.url}
                  onChange={(e) => setFormData({ ...formData, url: e.target.value })}
                  placeholder="https://apply.example.com"
                />
              </div>
              <div className="space-y-2">
                <label className="text-sm font-medium">Tags (comma separated)</label>
                <Input
                  value={formData.tags}
                  onChange={(e) => setFormData({ ...formData, tags: e.target.value })}
                  placeholder="Technology, Climate, Innovation"
                />
              </div>
            </div>

            <div className="flex items-center space-x-2">
              <input
                type="checkbox"
                id="featured"
                checked={formData.featured}
                onChange={(e) => setFormData({ ...formData, featured: e.target.checked })}
                className="rounded"
              />
              <label htmlFor="featured" className="text-sm font-medium">
                Feature this opportunity
              </label>
            </div>
          </TabsContent>

          <TabsContent value="details" className="space-y-6 mt-6">
            <div className="space-y-2">
              <label className="text-sm font-medium">About This Opportunity</label>
              <Textarea
                value={formData.aboutOpportunity}
                onChange={(e) => setFormData({ ...formData, aboutOpportunity: e.target.value })}
                placeholder="Join the world's most prestigious innovation challenge focused on developing cutting-edge solutions for climate change..."
                rows={4}
              />
            </div>

            <div className="space-y-2">
              <label className="text-sm font-medium">How to Apply</label>
              <Textarea
                value={formData.howToApply}
                onChange={(e) => setFormData({ ...formData, howToApply: e.target.value })}
                placeholder="Submit your application through our online portal including your team information, project proposal..."
                rows={4}
              />
            </div>

            <div className="space-y-2">
              <label className="text-sm font-medium">What You'll Get</label>
              <Textarea
                value={formData.whatYouGet}
                onChange={(e) => setFormData({ ...formData, whatYouGet: e.target.value })}
                placeholder="$50,000 grand prize, Mentorship from industry leaders, Access to investor network..."
                rows={4}
              />
            </div>
          </TabsContent>

          <TabsContent value="dates" className="space-y-6 mt-6">
            <div className="grid grid-cols-1 md:grid-cols-3 gap-4">
              <div className="space-y-2">
                <label className="text-sm font-medium">Application Deadline *</label>
                <Input
                  type="date"
                  value={formData.deadline}
                  onChange={(e) => setFormData({ ...formData, deadline: e.target.value })}
                />
              </div>
              <div className="space-y-2">
                <label className="text-sm font-medium">Program Start Date</label>
                <Input
                  type="date"
                  value={formData.programStartDate}
                  onChange={(e) => setFormData({ ...formData, programStartDate: e.target.value })}
                />
              </div>
              <div className="space-y-2">
                <label className="text-sm font-medium">Program End Date</label>
                <Input
                  type="date"
                  value={formData.programEndDate}
                  onChange={(e) => setFormData({ ...formData, programEndDate: e.target.value })}
                />
              </div>
            </div>

            <div className="space-y-2">
              <label className="text-sm font-medium">Contact Email</label>
              <Input
                type="email"
                value={formData.contactEmail}
                onChange={(e) => setFormData({ ...formData, contactEmail: e.target.value })}
                placeholder="innovation@techforgood.org"
              />
            </div>
          </TabsContent>

          <TabsContent value="requirements" className="space-y-6 mt-6">
            <div className="space-y-2">
              <label className="text-sm font-medium">Requirements</label>
              <Textarea
                value={formData.requirements}
                onChange={(e) => setFormData({ ...formData, requirements: e.target.value })}
                placeholder="Must be 18-35 years old, Team of 2-5 members, Working prototype required..."
                rows={4}
              />
            </div>

            <div className="grid grid-cols-1 md:grid-cols-3 gap-4">
              <div className="space-y-2">
                <label className="text-sm font-medium">Age Eligibility</label>
                <Input
                  value={formData.eligibilityAge}
                  onChange={(e) => setFormData({ ...formData, eligibilityAge: e.target.value })}
                  placeholder="18-35 years old"
                />
              </div>
              <div className="space-y-2">
                <label className="text-sm font-medium">Team Size</label>
                <Input
                  value={formData.teamSize}
                  onChange={(e) => setFormData({ ...formData, teamSize: e.target.value })}
                  placeholder="2-5 members"
                />
              </div>
              <div className="space-y-2">
                <label className="text-sm font-medium">Language Requirements</label>
                <Input
                  value={formData.languageRequirements}
                  onChange={(e) => setFormData({ ...formData, languageRequirements: e.target.value })}
                  placeholder="English proficiency required"
                />
              </div>
            </div>
          </TabsContent>
        </Tabs>

        <div className="flex justify-end space-x-3 pt-6 border-t">
          <Button
            variant="outline"
            onClick={() => {
              setFormData(initialForm)
              setIsEditModalOpen(false)
            }}
          >
            Cancel
          </Button>
          <Button
            onClick={handleEditOpportunity}
            disabled={!formData.title || !formData.organization || !formData.description}
          >
            Update
          </Button>
        </div>
      </div>
    </ScrollArea>
  )

  return (
    <div className="p-8 space-y-8">
      <div className="flex items-center justify-between">
        <div>
          <h1 className="text-2xl mb-2">Opportunities</h1>
          <p className="text-muted-foreground">Manage all opportunity listings</p>
        </div>

        <Link href="/admin/opportunities/add">
          <Button className="gap-2">
            <Plus className="w-4 h-4" />
            Add Opportunity
          </Button>
        </Link>
      </div>

      <div className="flex gap-4">
        <div className="flex-1 max-w-sm">
          <Input
            placeholder="Search opportunities..."
            value={searchQuery}
            onChange={(e) => onSearchChange(e.target.value)}
          />
        </div>
        <Select value={categoryFilter} onValueChange={setCategoryFilter}>
          <SelectTrigger className="w-48">
            <SelectValue placeholder="All categories" />
          </SelectTrigger>
          <SelectContent>
            <SelectItem value="all">All Categories</SelectItem>
            {categories.map((category) => (
              <SelectItem key={category} value={category.toLowerCase()}>
                {category}
              </SelectItem>
            ))}
          </SelectContent>
        </Select>
      </div>

      <Card className="border-0 shadow-sm">
        <CardHeader className="pb-3">
          <CardTitle className="text-base">
            {filteredOpportunities.length} {filteredOpportunities.length === 1 ? "opportunity" : "opportunities"}
          </CardTitle>
        </CardHeader>
        <CardContent className="p-0">
          <div className="overflow-x-auto">
            <Table>
              <TableHeader>
                <TableRow className="border-b">
                  <TableHead>Opportunity</TableHead>
                  <TableHead>Category</TableHead>
                  <TableHead>Location</TableHead>
                  <TableHead>Deadline</TableHead>
                  <TableHead>Status</TableHead>
                  <TableHead className="w-[50px]"></TableHead>
                </TableRow>
              </TableHeader>
              <TableBody>
                {filteredOpportunities.map((opportunity) => (
                  <TableRow key={opportunity.id} className="border-b">
                    <TableCell>
                      <div className="flex items-center gap-3">
                        {opportunity.featured && <Star className="w-4 h-4 text-amber-500 fill-current" />}
                        <div className="min-w-0">
                          <p className="truncate">{opportunity.title}</p>
                          <p className="text-sm text-muted-foreground truncate">{opportunity.organization}</p>
                        </div>
                      </div>
                    </TableCell>
                    <TableCell>
                      <Badge variant="secondary" className="text-xs">
                        {opportunity.category}
                      </Badge>
                    </TableCell>
                    <TableCell className="text-muted-foreground">
                      <div className="flex items-center gap-1">
                        <MapPin className="w-3 h-3" />
                        {opportunity.location}
                      </div>
                    </TableCell>
                    <TableCell className="text-sm">
                      {new Date(opportunity.deadline).toLocaleDateString("en-US", {
                        month: "short",
                        day: "numeric",
                      })}
                    </TableCell>
                    <TableCell>
                      {(() => {
                        const deadline = new Date(opportunity.deadline)
                        const now = new Date()
                        const diffDays = Math.ceil((deadline.getTime() - now.getTime()) / (1000 * 60 * 60 * 24))

                        if (diffDays < 0) {
                          return <div className="w-2 h-2 bg-red-500 rounded-full"></div>
                        } else if (diffDays <= 7) {
                          return <div className="w-2 h-2 bg-orange-500 rounded-full"></div>
                        } else {
                          return <div className="w-2 h-2 bg-green-500 rounded-full"></div>
                        }
                      })()}
                    </TableCell>
                    <TableCell>
                      <DropdownMenu>
                        <DropdownMenuTrigger asChild>
                          <Button variant="ghost" size="icon" className="h-8 w-8">
                            <MoreHorizontal className="w-4 h-4" />
                          </Button>
                        </DropdownMenuTrigger>
                        <DropdownMenuContent align="end">
                          <DropdownMenuItem onClick={() => window.open(opportunity.url, "_blank")}>
                            <ExternalLink className="w-4 h-4 mr-2" />
                            View
                          </DropdownMenuItem>
                          <DropdownMenuItem onClick={() => handleEditClick(opportunity)}>
                            <Edit className="w-4 h-4 mr-2" />
                            Edit
                          </DropdownMenuItem>
                          <DropdownMenuItem onClick={() => toggleFeatured(opportunity.id)}>
                            <Star className="w-4 h-4 mr-2" />
                            {opportunity.featured ? "Unfeature" : "Feature"}
                          </DropdownMenuItem>
                          <DropdownMenuItem
                            onClick={() => handleDeleteOpportunity(opportunity.id)}
                            className="text-red-600"
                          >
                            <Trash2 className="w-4 h-4 mr-2" />
                            Delete
                          </DropdownMenuItem>
                        </DropdownMenuContent>
                      </DropdownMenu>
                    </TableCell>
                  </TableRow>
                ))}
              </TableBody>
            </Table>
          </div>
        </CardContent>
      </Card>

      <Dialog open={isEditModalOpen} onOpenChange={setIsEditModalOpen}>
        <DialogContent className="max-w-3xl">
          <DialogHeader>
            <DialogTitle>Edit Opportunity</DialogTitle>
          </DialogHeader>
          <OpportunityForm isEdit={true} />
        </DialogContent>
      </Dialog>
    </div>
  )
}<|MERGE_RESOLUTION|>--- conflicted
+++ resolved
@@ -10,12 +10,8 @@
 import { Dialog, DialogContent, DialogHeader, DialogTitle } from "./ui/dialog"
 import { Table, TableBody, TableCell, TableHead, TableHeader, TableRow } from "./ui/table"
 import { ScrollArea } from "./ui/scroll-area"
-<<<<<<< HEAD
 import { Tabs, TabsContent, TabsList, TabsTrigger } from "./ui/tabs"
-import type { Opportunity } from "./OpportunityCard"
-=======
 import type { Opportunity } from "./opportunity-card"
->>>>>>> acf86998
 import { Plus, Edit, Trash2, Star, MapPin, ExternalLink, MoreHorizontal } from "lucide-react"
 import { DropdownMenu, DropdownMenuContent, DropdownMenuItem, DropdownMenuTrigger } from "./ui/dropdown-menu"
 import Link from "next/link"
