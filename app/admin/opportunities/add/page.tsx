--- conflicted
+++ resolved
@@ -33,11 +33,6 @@
   languageRequirements: string
   fundingType: string
   eligibleCountries: string
-<<<<<<< HEAD
-  minAmount: string
-  maxAmount: string
-=======
->>>>>>> 799fcd17
 }
 
 const initialForm: OpportunityForm = {
@@ -62,11 +57,6 @@
   languageRequirements: "",
   fundingType: "Full Funding",
   eligibleCountries: "",
-<<<<<<< HEAD
-  minAmount: "",
-  maxAmount: "",
-=======
->>>>>>> 799fcd17
 }
 
 export default function AddOpportunityPage() {
@@ -85,9 +75,6 @@
     "Misc",
   ]
 
-<<<<<<< HEAD
-  const fundingTypes = ["Full Funding", "Partial Funding", "Prize Money", "Stipend", "Grant", "Variable Amount"]
-=======
   const fundingTypes = ["Full Funding", "Partial Funding", "No Funding", "Stipend", "Travel Grant", "Equipment Grant"]
   const amountTypes = [
     "Prize Amount",
@@ -97,37 +84,18 @@
     "Equipment Budget",
     "Living Allowance",
   ]
->>>>>>> 799fcd17
 
   const handleSubmit = async () => {
     setIsSubmitting(true)
 
-    try {
-      const response = await fetch('/api/opportunities', {
-        method: 'POST',
-        headers: {
-          'Content-Type': 'application/json',
-        },
-        body: JSON.stringify(formData),
-      })
-
-      if (!response.ok) {
-        throw new Error('Failed to create opportunity')
-      }
-
-      const result = await response.json()
-      
-      if (result.success) {
-        router.push("/admin/opportunities")
-      } else {
-        throw new Error(result.error || 'Failed to create opportunity')
-      }
-    } catch (error) {
-      console.error("Error creating opportunity:", error)
-      alert("Failed to create opportunity. Please try again.")
-    } finally {
-      setIsSubmitting(false)
-    }
+    // TODO: Implement actual API call to save opportunity
+    console.log("Creating opportunity:", formData)
+
+    // Simulate API call
+    await new Promise((resolve) => setTimeout(resolve, 1000))
+
+    setIsSubmitting(false)
+    router.push("/admin/opportunities")
   }
 
   const handleCancel = () => {
@@ -157,11 +125,7 @@
   }
 
   return (
-<<<<<<< HEAD
-    <div className="p-6 max-w-5xl mx-auto space-y-6">
-=======
     <div className="p-6 space-y-6 max-w-5xl mx-auto">
->>>>>>> 799fcd17
       <div className="flex items-center gap-4">
         <Link href="/admin/opportunities">
           <Button variant="ghost" size="icon" className="h-10 w-10 hover:bg-slate-100">
@@ -176,17 +140,10 @@
         </div>
       </div>
 
-<<<<<<< HEAD
-      <Card className="border border-slate-200/60 shadow-xl bg-white/95 backdrop-blur-sm">
-        <CardContent className="p-8">
-          <Tabs defaultValue="basic" className="w-full">
-            <TabsList className="grid w-full grid-cols-4 mb-8 bg-slate-100/80 p-1 rounded-lg">
-=======
       <Card className="border border-slate-200 shadow-xl bg-white">
         <CardContent className="p-8">
           <Tabs defaultValue="basic" className="w-full">
             <TabsList className="grid w-full grid-cols-4 mb-8 bg-slate-100 p-1 rounded-lg">
->>>>>>> 799fcd17
               <TabsTrigger value="basic" className="data-[state=active]:bg-white data-[state=active]:shadow-sm">
                 Basic Info
               </TabsTrigger>
@@ -209,11 +166,7 @@
                     value={formData.title}
                     onChange={(e) => setFormData({ ...formData, title: e.target.value })}
                     placeholder="Global Innovation Challenge 2025"
-<<<<<<< HEAD
-                    className="h-12 border-slate-200 focus:border-slate-400 focus:ring-slate-400/20"
-=======
-                    className="h-12 border-slate-300 focus:border-slate-500 focus:ring-slate-500"
->>>>>>> 799fcd17
+                    className="h-12 border-slate-300 focus:border-slate-500 focus:ring-slate-500"
                   />
                 </div>
                 <div className="space-y-3">
@@ -222,11 +175,7 @@
                     value={formData.organization}
                     onChange={(e) => setFormData({ ...formData, organization: e.target.value })}
                     placeholder="Tech for Good Foundation"
-<<<<<<< HEAD
-                    className="h-12 border-slate-200 focus:border-slate-400 focus:ring-slate-400/20"
-=======
-                    className="h-12 border-slate-300 focus:border-slate-500 focus:ring-slate-500"
->>>>>>> 799fcd17
+                    className="h-12 border-slate-300 focus:border-slate-500 focus:ring-slate-500"
                   />
                 </div>
               </div>
@@ -238,11 +187,7 @@
                   onChange={(e) => setFormData({ ...formData, description: e.target.value })}
                   placeholder="Brief overview of the opportunity"
                   rows={4}
-<<<<<<< HEAD
-                  className="resize-none border-slate-200 focus:border-slate-400 focus:ring-slate-400/20"
-=======
                   className="resize-none border-slate-300 focus:border-slate-500 focus:ring-slate-500"
->>>>>>> 799fcd17
                 />
               </div>
 
@@ -253,11 +198,7 @@
                     value={formData.category}
                     onValueChange={(value) => setFormData({ ...formData, category: value })}
                   >
-<<<<<<< HEAD
-                    <SelectTrigger className="h-12 border-slate-200 focus:border-slate-400">
-=======
                     <SelectTrigger className="h-12 border-slate-300 focus:border-slate-500 focus:ring-slate-500">
->>>>>>> 799fcd17
                       <SelectValue />
                     </SelectTrigger>
                     <SelectContent>
@@ -275,11 +216,7 @@
                     value={formData.location}
                     onChange={(e) => setFormData({ ...formData, location: e.target.value })}
                     placeholder="Global"
-<<<<<<< HEAD
-                    className="h-12 border-slate-200 focus:border-slate-400 focus:ring-slate-400/20"
-=======
-                    className="h-12 border-slate-300 focus:border-slate-500 focus:ring-slate-500"
->>>>>>> 799fcd17
+                    className="h-12 border-slate-300 focus:border-slate-500 focus:ring-slate-500"
                   />
                 </div>
                 <div className="space-y-3">
@@ -288,11 +225,7 @@
                     value={formData.fundingType}
                     onValueChange={(value) => setFormData({ ...formData, fundingType: value })}
                   >
-<<<<<<< HEAD
-                    <SelectTrigger className="h-12 border-slate-200 focus:border-slate-400">
-=======
                     <SelectTrigger className="h-12 border-slate-300 focus:border-slate-500 focus:ring-slate-500">
->>>>>>> 799fcd17
                       <SelectValue />
                     </SelectTrigger>
                     <SelectContent>
@@ -307,37 +240,6 @@
               </div>
 
               <div className="space-y-4">
-<<<<<<< HEAD
-                <label className="text-sm font-semibold text-slate-700">Amount Details</label>
-                <div className="grid grid-cols-1 md:grid-cols-3 gap-6">
-                  <div className="space-y-2">
-                    <label className="text-xs text-slate-600">Single Amount</label>
-                    <Input
-                      value={formData.amount}
-                      onChange={(e) => setFormData({ ...formData, amount: e.target.value })}
-                      placeholder="$50,000"
-                      className="h-12 border-slate-200 focus:border-slate-400 focus:ring-slate-400/20"
-                    />
-                  </div>
-                  <div className="space-y-2">
-                    <label className="text-xs text-slate-600">Minimum Amount</label>
-                    <Input
-                      value={formData.minAmount}
-                      onChange={(e) => setFormData({ ...formData, minAmount: e.target.value })}
-                      placeholder="$10,000"
-                      className="h-12 border-slate-200 focus:border-slate-400 focus:ring-slate-400/20"
-                    />
-                  </div>
-                  <div className="space-y-2">
-                    <label className="text-xs text-slate-600">Maximum Amount</label>
-                    <Input
-                      value={formData.maxAmount}
-                      onChange={(e) => setFormData({ ...formData, maxAmount: e.target.value })}
-                      placeholder="$100,000"
-                      className="h-12 border-slate-200 focus:border-slate-400 focus:ring-slate-400/20"
-                    />
-                  </div>
-=======
                 <div className="flex items-center justify-between">
                   <label className="text-sm font-semibold text-slate-700">Amounts</label>
                   <Button
@@ -350,7 +252,6 @@
                     <Plus className="w-3 h-3 mr-1" />
                     Add Amount
                   </Button>
->>>>>>> 799fcd17
                 </div>
                 {formData.amounts.map((amount, index) => (
                   <div key={index} className="flex gap-3 items-end">
@@ -398,11 +299,7 @@
                     value={formData.url}
                     onChange={(e) => setFormData({ ...formData, url: e.target.value })}
                     placeholder="https://apply.example.com"
-<<<<<<< HEAD
-                    className="h-12 border-slate-200 focus:border-slate-400 focus:ring-slate-400/20"
-=======
-                    className="h-12 border-slate-300 focus:border-slate-500 focus:ring-slate-500"
->>>>>>> 799fcd17
+                    className="h-12 border-slate-300 focus:border-slate-500 focus:ring-slate-500"
                   />
                 </div>
                 <div className="space-y-3">
@@ -411,28 +308,12 @@
                     value={formData.tags}
                     onChange={(e) => setFormData({ ...formData, tags: e.target.value })}
                     placeholder="Technology, Climate, Innovation"
-<<<<<<< HEAD
-                    className="h-12 border-slate-200 focus:border-slate-400 focus:ring-slate-400/20"
-=======
-                    className="h-12 border-slate-300 focus:border-slate-500 focus:ring-slate-500"
->>>>>>> 799fcd17
-                  />
-                </div>
-              </div>
-
-              <div className="space-y-3">
-<<<<<<< HEAD
-                <label className="text-sm font-semibold text-slate-700">Eligible Countries/Regions</label>
-                <Input
-                  value={formData.eligibleCountries}
-                  onChange={(e) => setFormData({ ...formData, eligibleCountries: e.target.value })}
-                  placeholder="Global, USA, EU, Asia-Pacific, etc."
-                  className="h-12 border-slate-200 focus:border-slate-400 focus:ring-slate-400/20"
-                />
-              </div>
-
-              <div className="flex items-center space-x-3 p-4 bg-slate-50/80 rounded-xl border border-slate-200/60">
-=======
+                    className="h-12 border-slate-300 focus:border-slate-500 focus:ring-slate-500"
+                  />
+                </div>
+              </div>
+
+              <div className="space-y-3">
                 <label className="text-sm font-semibold text-slate-700">Eligible Countries/Nations</label>
                 <Input
                   value={formData.eligibleCountries}
@@ -443,17 +324,12 @@
               </div>
 
               <div className="flex items-center space-x-3 p-4 bg-slate-50 rounded-lg border border-slate-200">
->>>>>>> 799fcd17
                 <input
                   type="checkbox"
                   id="featured"
                   checked={formData.featured}
                   onChange={(e) => setFormData({ ...formData, featured: e.target.checked })}
-<<<<<<< HEAD
-                  className="w-4 h-4 rounded border-slate-300 text-slate-600 focus:ring-slate-400/20"
-=======
                   className="w-4 h-4 rounded border-slate-300 text-slate-600 focus:ring-slate-500"
->>>>>>> 799fcd17
                 />
                 <label htmlFor="featured" className="text-sm font-medium text-slate-700">
                   Feature this opportunity on the homepage
@@ -469,11 +345,7 @@
                   onChange={(e) => setFormData({ ...formData, aboutOpportunity: e.target.value })}
                   placeholder="Join the world's most prestigious innovation challenge focused on developing cutting-edge solutions for climate change..."
                   rows={5}
-<<<<<<< HEAD
-                  className="resize-none border-slate-200 focus:border-slate-400 focus:ring-slate-400/20"
-=======
                   className="resize-none border-slate-300 focus:border-slate-500 focus:ring-slate-500"
->>>>>>> 799fcd17
                 />
               </div>
 
@@ -484,11 +356,7 @@
                   onChange={(e) => setFormData({ ...formData, howToApply: e.target.value })}
                   placeholder="Submit your application through our online portal including your team information, project proposal..."
                   rows={5}
-<<<<<<< HEAD
-                  className="resize-none border-slate-200 focus:border-slate-400 focus:ring-slate-400/20"
-=======
                   className="resize-none border-slate-300 focus:border-slate-500 focus:ring-slate-500"
->>>>>>> 799fcd17
                 />
               </div>
 
@@ -499,11 +367,7 @@
                   onChange={(e) => setFormData({ ...formData, whatYouGet: e.target.value })}
                   placeholder="$50,000 grand prize, Mentorship from industry leaders, Access to investor network..."
                   rows={5}
-<<<<<<< HEAD
-                  className="resize-none border-slate-200 focus:border-slate-400 focus:ring-slate-400/20"
-=======
                   className="resize-none border-slate-300 focus:border-slate-500 focus:ring-slate-500"
->>>>>>> 799fcd17
                 />
               </div>
             </TabsContent>
@@ -516,11 +380,7 @@
                     type="date"
                     value={formData.deadline}
                     onChange={(e) => setFormData({ ...formData, deadline: e.target.value })}
-<<<<<<< HEAD
-                    className="h-12 border-slate-200 focus:border-slate-400 focus:ring-slate-400/20"
-=======
-                    className="h-12 border-slate-300 focus:border-slate-500 focus:ring-slate-500"
->>>>>>> 799fcd17
+                    className="h-12 border-slate-300 focus:border-slate-500 focus:ring-slate-500"
                   />
                 </div>
                 <div className="space-y-3">
@@ -529,11 +389,7 @@
                     type="date"
                     value={formData.programStartDate}
                     onChange={(e) => setFormData({ ...formData, programStartDate: e.target.value })}
-<<<<<<< HEAD
-                    className="h-12 border-slate-200 focus:border-slate-400 focus:ring-slate-400/20"
-=======
-                    className="h-12 border-slate-300 focus:border-slate-500 focus:ring-slate-500"
->>>>>>> 799fcd17
+                    className="h-12 border-slate-300 focus:border-slate-500 focus:ring-slate-500"
                   />
                 </div>
                 <div className="space-y-3">
@@ -542,11 +398,7 @@
                     type="date"
                     value={formData.programEndDate}
                     onChange={(e) => setFormData({ ...formData, programEndDate: e.target.value })}
-<<<<<<< HEAD
-                    className="h-12 border-slate-200 focus:border-slate-400 focus:ring-slate-400/20"
-=======
-                    className="h-12 border-slate-300 focus:border-slate-500 focus:ring-slate-500"
->>>>>>> 799fcd17
+                    className="h-12 border-slate-300 focus:border-slate-500 focus:ring-slate-500"
                   />
                 </div>
               </div>
@@ -558,11 +410,7 @@
                   value={formData.contactEmail}
                   onChange={(e) => setFormData({ ...formData, contactEmail: e.target.value })}
                   placeholder="innovation@techforgood.org"
-<<<<<<< HEAD
-                  className="h-12 border-slate-200 focus:border-slate-400 focus:ring-slate-400/20"
-=======
                   className="h-12 border-slate-300 focus:border-slate-500 focus:ring-slate-500"
->>>>>>> 799fcd17
                 />
               </div>
             </TabsContent>
@@ -575,11 +423,7 @@
                   onChange={(e) => setFormData({ ...formData, requirements: e.target.value })}
                   placeholder="Must be 18-35 years old, Working prototype required..."
                   rows={5}
-<<<<<<< HEAD
-                  className="resize-none border-slate-200 focus:border-slate-400 focus:ring-slate-400/20"
-=======
                   className="resize-none border-slate-300 focus:border-slate-500 focus:ring-slate-500"
->>>>>>> 799fcd17
                 />
               </div>
 
@@ -590,11 +434,7 @@
                     value={formData.eligibilityAge}
                     onChange={(e) => setFormData({ ...formData, eligibilityAge: e.target.value })}
                     placeholder="18-35 years old"
-<<<<<<< HEAD
-                    className="h-12 border-slate-200 focus:border-slate-400 focus:ring-slate-400/20"
-=======
-                    className="h-12 border-slate-300 focus:border-slate-500 focus:ring-slate-500"
->>>>>>> 799fcd17
+                    className="h-12 border-slate-300 focus:border-slate-500 focus:ring-slate-500"
                   />
                 </div>
                 <div className="space-y-3">
@@ -603,31 +443,19 @@
                     value={formData.languageRequirements}
                     onChange={(e) => setFormData({ ...formData, languageRequirements: e.target.value })}
                     placeholder="English proficiency required"
-<<<<<<< HEAD
-                    className="h-12 border-slate-200 focus:border-slate-400 focus:ring-slate-400/20"
-=======
-                    className="h-12 border-slate-300 focus:border-slate-500 focus:ring-slate-500"
->>>>>>> 799fcd17
+                    className="h-12 border-slate-300 focus:border-slate-500 focus:ring-slate-500"
                   />
                 </div>
               </div>
             </TabsContent>
           </Tabs>
 
-<<<<<<< HEAD
-          <div className="flex justify-end space-x-4 pt-8 mt-8 border-t border-slate-200/60">
-=======
           <div className="flex justify-end space-x-4 pt-8 mt-8 border-t border-slate-200">
->>>>>>> 799fcd17
             <Button
               variant="outline"
               onClick={handleCancel}
               disabled={isSubmitting}
-<<<<<<< HEAD
-              className="px-8 h-12 border-slate-200 hover:bg-slate-50 bg-transparent"
-=======
               className="px-8 h-12 border-slate-300 hover:bg-slate-50 bg-transparent"
->>>>>>> 799fcd17
             >
               Cancel
             </Button>
